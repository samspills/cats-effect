---
id: faq
title: FAQ
---

## Scala CLI

[Scala CLI](https://scala-cli.virtuslab.org/) can run both `.sc` files and `.scala` files. `.sc` files allow definitions at the top level and a main method is synthesized to run it. Unfortunately this does not work well with `IO#unsafeRunSync`. You should put your cats-effect code inside the `run` method of an `IOApp` and save it as a `.scala` file instead.

```scala-cli
//> using scala "2.13.8"
<<<<<<< HEAD
//> using lib "org.typelevel::cats-effect::3.5.4"
=======
//> using dep "org.typelevel::cats-effect::3.5.3"
>>>>>>> df63f8b9

import cats.effect._

object HelloWorld extends IOApp.Simple {
  val run: IO[Unit] = IO.println("Hello world")
}
```

```sh
$ scala-cli Hello.scala
Hello world
```

### Native Image Example

[Scala CLI](https://scala-cli.virtuslab.org/) can be leveraged to produce a native-image executable using the [package command](https://scala-cli.virtuslab.org/docs/commands/package#native-image):

```sh
$ scala-cli package --native-image --graalvm-version 22.1.0 -f Hello.scala -- --no-fallback
[...]
$ ./HelloWorld
Hello world
```

> Note: GraalVm Native Image > 21.0.0 and `--no-fallback` are mandatory: see [here](core/native-image.md) for details

### Scala Native Example

[Scala CLI](https://scala-cli.virtuslab.org/) can be leveraged to produce a [Scala Native](https://github.com/scala-native/scala-native) executable using the [package command](https://scala-cli.virtuslab.org/docs/commands/package/#scala-native):

```sh
$ scala-cli package --native Hello.scala
[...]
$ ./HelloWorld
Hello world
```

See [here](core/scala-native.md) for details.

## How can I loop over a collection inside of `IO`?

`traverse`!

The `traverse` method is, in some sense, Cats' equivalent of `foreach`, but much more powerful in that it allows each iteration of the loop to be wrapped in an effect (such as `IO`) and can produce a value. This also allows it to generalize nicely to run operations in parallel, with the `parTraverse` method.

```scala mdoc:reset:silent
import cats.effect._
import cats.syntax.all._

val names = List("daniel", "chris", "joseph", "renee", "bethany", "grace")
val program: IO[List[Unit]] = names.traverse(name => IO.println(s"Hi, $name!"))
```

In the above example, `traverse` will iterate over every element of the `List`, running the function `String => IO[Unit]` which it was passed, assembling the results into a resulting `List` wrapped in a single outer `IO`, preserving the order of the original input list.

> You *must* have `import cats.syntax.all._` (or `import cats.syntax.traverse._`) in scope, otherwise this will not work! `traverse` is a method that is implicitly enriched onto collections like `List`, `Vector`, and such, meaning that it must be brought into scope using an import (unfortunately!).

Of course, in the above example, we don't really care about the results, since our `IO` is constantly producing `Unit`. This pattern is so common that we have a special combinator for it: `traverse_`.

```scala mdoc:reset:silent
import cats.effect._
import cats.syntax.all._

val names = List("daniel", "chris", "joseph", "renee", "bethany", "grace")
val program: IO[Unit] = names.traverse_(name => IO.println(s"Hi, $name!"))
```

This efficiently discards the results of each `IO` (which are all `()` anyway), producing a single `IO[Unit]` at the end.

This type of pattern generalizes extremely well, both to actions which *do* return results, as well as to more advanced forms of execution, such as parallelism. For example, let's define and use a `fetchUri` method which uses [Http4s](https://http4s.org) to load the contents of a URI. We will then iterate over our list of `names` *in parallel*, fetching all of the contents into a single data structure:

```scala
import cats.effect._
import cats.syntax.all._

import org.http4s.ember.client.EmberClientBuilder

// just as an example...
val Prefix = "https://www.scb.se/en/finding-statistics/sverige-i-siffror/namesearch/Search/?nameSearchInput="
val Extract = """(\d+(?:\s*\d+)*) persons""".r

val names = List("daniel", "chris", "joseph", "renee", "bethany", "grace")

val program: IO[Unit] = EmberClientBuilder.default[IO].build use { client =>
  def fetchUri(uri: String): IO[String] = client.expect[String](uri)

  val counts: List[(String, Int)] = names parTraverse { name =>
    fetchUri(Prefix + name) map { body =>
      val Extract(countStr) = body  // who needs html parsing?
      name -> countStr.toInt
    }
  }

  counts.traverse_(IO.println(_))
}
```

The above `program` creates a new HTTP client (with associated connection pooling and other production configurations), then *in parallel* iterates over the list of names, constructs a search URL for each name, runs an HTTP `GET` on that URL, "parses" the contents using a naive regular expression extracting the count of persons who have that given name, and produces the results of the whole process as a `List[(String, Int)]`. Then, given this list of `counts`, we *sequentially* iterate over the results and print out each tuple. Finally, we fully clean up the client resources (e.g. closing the connection pool). If any of the HTTP `GET`s produces an error, all resources will be closed and the remaining connections will be safely terminated.

Note that, as with `traverse` itself, `parTraverse` preserves the order of the input list even though it evaluates the individual `IO`s in parallel.

In general, any time you have a problem where you have a collection, `Struct[A]` and an *effectful* function `A => IO[B]` and your goal is to get an `IO[Struct[B]]`, the answer is going to be `traverse`. This works for almost any definition of `Struct` that you can think of! For example, you can do this for `Option[A]` as well. You can even enable this functionality for custom structures by defining an instance of the [`Traverse` typeclass](https://typelevel.org/cats/typeclasses/traverse.html) for your custom datatype (hint: most classes or algebras which have a shape like `Struct[A]` where they *contain a value of type `A`* can easily implement `Traverse`).

## Why is my `IO(...)` running on a blocking thread?

Cats Effect guarantees that `IO.blocking(...)` will run on a blocking thread. However, in many situations it may also run a non-blocking operation `IO(...)` (or `IO.delay(...)`) on a blocking thread. Do not be alarmed! This is an optimization.

Consider the following program:

```scala
IO.blocking(...) *> IO(...) *> IO.blocking(...)
```

If the `IO(...)` in the middle was run on the compute pool this would require:

1. requisitioning a blocking thread, and running the first blocking op
2. shifting back to the compute pool, for the non-blocking op
3. requisitioning another blocking thread, for the second blocking op

So in this case, the intermediate `IO(...)` is highly likely to run on a blocking thread. This enables the entire sequence to run on the same blocking thread, without any shifting. As soon as any asynchronous operation (or an auto-cede boundary) is encountered, the fiber will be shifted back to a compute thread. The tradeoff here is to create a small amount of unnecessary thread contention in exchange for avoiding unnecessary context shifts in many cases.

Note that this is just a specific example to demonstrate why running an non-blocking `IO(...)` on a blocking thread can be beneficial, but it is not the only situation in which you may observe this behavior.

## Dealing with Starvation

Cats Effect 3.4.0 introduced a default-enabled *starvation checker*, which produces warnings like the following:

```
2023-01-28T00:16:24.101Z [WARNING] Your app's responsiveness to a new asynchronous
event (such as a new connection, an upstream response, or a timer) was in excess
of 40 milliseconds. Your CPU is probably starving. Consider increasing the
granularity of your delays or adding more cedes. This may also be a sign that you
are unintentionally running blocking I/O operations (such as File or InetAddress)
without the blocking combinator.
```

If you're seeing this warning and have not changed any of the default configurations, it means that your application is taking at least *100 milliseconds* to respond to an external asynchronous event. In this case, the runtime is measuring this fact using a timer, but external events are also things such as new connections, request bodies, upstream responses, and such. In other words, **if you're seeing this warning, it means your response latencies are *at least* this long.**

- If this level of application performance is not within acceptable bounds, please see the [starvation and tuning](core/starvation-and-tuning.md) documentation for more discussion on how you can resolve the issue
- If 100 milliseconds is acceptable for your use-case, but you would still like to preserve checking with some higher time-bound, you can adjust this by overriding the `cpuStarvationCheckInterval` (default: `1.second`) in `IORuntimeConfig`. The threshold coefficient itself (default: `0.1d`) is configurable via `cpuStarvationCheckThreshold`, but it is generally best practice to tune the interval rather than the threshold. Increasing the interval increases the absolute threshold proportionally (e.g. setting the interval to `2.seconds` would change the warning cutoff to 200 milliseconds)
- If you would like to entirely disable this check, you can do so by overriding the `cpuStarvationCheckInitialDelay` value within `IORuntimeConfig` to `Duration.Inf`

Please understand that this warning is essentially never a false negative. Outside of some extremely rare circumstances, it accurately measures the responsiveness of your application runtime. However, as a corollary of this accuracy, it is measuring not only your application runtime, but also the system (and other adjacent processes on that system) on which your application is running. Thus, if you see this warning, it essentially always means that either the checker's definition of "responsiveness" (100 millisecond SLA) is different from what you expected, or it means that there is some legitimate problem *somewhere* in your application, your JVM, your kernel, your host environment, or all of the above.

## How do I cancel or timeout `delay` or `blocking`?

Under normal circumstances, effects constructed with `delay` or `blocking` are *uncancelable*, meaning that they will suppress any attempt to `cancel` their fiber until the effect completes. A classic example:

```scala
IO.blocking(Thread.sleep(1000))
```

The above will block a thread for 1 second. This is done in a *relatively* safe fashion since the `blocking` constructor will ensure that the compute pool is not starved for threads, but the behavior can still be unintuitive. For example:

```scala
IO.blocking(Thread.sleep(1000)).timeout(100.millis)
```

This effect will take the full 1 second to complete! This is because the timeout fires at the 100 millisecond mark, but since `blocking` is uncancelable, `IO` will wait for it to complete. This is very much by design since it avoids situations in which resources might leak or be left in an invalid state due to unsupported cancelation, but it can be confusing in scenarios like this.

There are two possible ways to address this situation, and the correct one to use depends on a number of different factors. In this particular scenario, `Thread.sleep` *happens* to correctly respect Java `Thread` interruption, and so we can fix this by swapping `blocking` for `interruptible`:

```scala
IO.interuptible(Thread.sleep(1000)).timeout(100.millis)
```

The above will return in 100 milliseconds, raising a `TimeoutException` as expected.

However, not *all* effects respect thread interruption. Notably, most things involving `java.io` file operations (e.g. `FileReader`) ignore interruption. When working with this type of effect, we must turn to other means. A simple and naive example:

```scala
def readBytes(fis: FileInputStream) = 
  IO blocking {
    var bytes = new ArrayBuffer[Int]

    var i = fis.read()
    while (i >= 0) {
      bytes += i
      i = fis.read()
    }

    bytes.toArray
  }

IO.bracket(
  IO(new FileInputStream(inputFile)))(
  readBytes(_))(
  fis => IO(fis.close()))
```

In the above snippet, swapping `blocking` for `interruptible` won't actually help, since `fis.read()` ignores `Thread` interruption! However, we can still *partially* resolve this by introducing a bit of external state:

```scala
IO(new AtomicBoolean(false)) flatMap { flag =>
  def readBytes(fis: FileInputStream) = 
    IO blocking {
      var bytes = new ArrayBuffer[Int]

      var i = fis.read()
      while (i >= 0 && !flag.get()) {
        bytes += i
        i = fis.read()
      }

      bytes.toArray
    }

  val readAll = IO.bracket(
    IO(new FileInputStream(inputFile)))(
    readBytes(_))(
    fis => IO(fis.close()))

  readAll.cancelable(IO(flag.set(true)))
}
```

This is *almost* the same as the previous snippet except for the introduction of an `AtomicBoolean` which is checked on each iteration of the `while` loop. We then set this flag by using `cancelable` (right at the end), which makes the whole thing (safely!) cancelable, despite the fact that it was defined with `blocking` (note this also works with `delay` and absolutely everything else).

It is still worth keeping in mind that this is only a partial solution. Whenever `fis.read()` is blocked, cancelation will wait for that blocking to complete regardless of how long it takes. In other words, we still can't interrupt the `read()` function any more than we could with `interruptible`. All that `cancelable` is achieving here is allowing us to encode a more bespoke cancelation protocol for a particular effect, in this case in terms of `AtomicBoolean`.

> Note: It is actually possible to implement a *proper* solution for cancelation here simply by applying the `cancelable` to the inner `blocking` effect and defining the handler to be `IO.blocking(fis.close())`, in addition to adding some error handling logic to catch the corresponding exception. This is a special case however, specific to `FileInputStream`, and doesn't make for as nice of an example. :-)

The reason this is safe is it effectively leans entirely on *cooperative* cancelation. It's relatively common to have effects which cannot be canceled by normal means (and thus are, correctly, `uncancelable`) but which *can* be terminated early by using some ancillary protocol (in this case, an `AtomicBoolean`). Note that nothing is magic here and this is still fully safe with respect to backpressure and other finalizers. For example, `fis.close()` will still be run at the proper time, and cancelation of this fiber will only complete when all finalizers are done, exactly the same as non-`uncancelable` effects.<|MERGE_RESOLUTION|>--- conflicted
+++ resolved
@@ -9,11 +9,7 @@
 
 ```scala-cli
 //> using scala "2.13.8"
-<<<<<<< HEAD
-//> using lib "org.typelevel::cats-effect::3.5.4"
-=======
-//> using dep "org.typelevel::cats-effect::3.5.3"
->>>>>>> df63f8b9
+//> using dep "org.typelevel::cats-effect::3.5.4"
 
 import cats.effect._
 
