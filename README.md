--- conflicted
+++ resolved
@@ -15,11 +15,7 @@
 - Tired: **2.5.5** (end of life)
 
 ```scala
-<<<<<<< HEAD
-libraryDependencies += "org.typelevel" %% "cats-effect" % "3.4.11"
-=======
 libraryDependencies += "org.typelevel" %% "cats-effect" % "3.5.0"
->>>>>>> 6114c8cb
 ```
 
 The above represents the core, stable dependency which brings in the entirety of Cats Effect. This is *most likely* what you want. All current Cats Effect releases are published for Scala 2.12, 2.13, 3.0, and Scala.js 1.7.
@@ -34,36 +30,22 @@
 
 ```scala
 libraryDependencies ++= Seq(
-<<<<<<< HEAD
-  "org.typelevel" %% "cats-effect-kernel" % "3.4.11",
-  "org.typelevel" %% "cats-effect-laws"   % "3.4.11" % Test)
-=======
   "org.typelevel" %% "cats-effect-kernel" % "3.5.0",
   "org.typelevel" %% "cats-effect-laws"   % "3.5.0" % Test)
->>>>>>> 6114c8cb
 ```
 
 If you're a middleware framework (like [Fs2](https://fs2.io/)), you probably want to depend on **std**, which gives you access to `Queue`, `Semaphore`, and much more without introducing a hard-dependency on `IO` outside of your tests:
 
 ```scala
 libraryDependencies ++= Seq(
-<<<<<<< HEAD
-  "org.typelevel" %% "cats-effect-std" % "3.4.11",
-  "org.typelevel" %% "cats-effect"     % "3.4.11" % Test)
-=======
   "org.typelevel" %% "cats-effect-std" % "3.5.0",
   "org.typelevel" %% "cats-effect"     % "3.5.0" % Test)
->>>>>>> 6114c8cb
 ```
 
 You may also find some utility in the **testkit** and **kernel-testkit** projects, which contain `TestContext`, generators for `IO`, and a few other things:
 
 ```scala
-<<<<<<< HEAD
-libraryDependencies += "org.typelevel" %% "cats-effect-testkit" % "3.4.11" % Test
-=======
 libraryDependencies += "org.typelevel" %% "cats-effect-testkit" % "3.5.0" % Test
->>>>>>> 6114c8cb
 ```
 
 Cats Effect provides backward binary compatibility within the 2.x and 3.x version lines, and both forward and backward compatibility within any major/minor line. This is analogous to the versioning scheme used by Cats itself, as well as other major projects such as Scala.js. Thus, any project depending upon Cats Effect 2.2.1 can be used with libraries compiled against Cats Effect 2.0.0 or 2.2.3, but *not* with libraries compiled against 2.3.0 or higher.
