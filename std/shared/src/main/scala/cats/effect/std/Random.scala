--- conflicted
+++ resolved
@@ -197,60 +197,6 @@
   def mapK[G[_]](f: F ~> G): Random[G] =
     new Random.TranslatedRandom[F, G](self)(f) {}
 
-<<<<<<< HEAD
-=======
-      override def betweenFloat(minInclusive: Float, maxExclusive: Float): G[Float] =
-        f(self.betweenFloat(minInclusive, maxExclusive))
-
-      override def betweenInt(minInclusive: Int, maxExclusive: Int): G[Int] =
-        f(self.betweenInt(minInclusive, maxExclusive))
-
-      override def betweenLong(minInclusive: Long, maxExclusive: Long): G[Long] =
-        f(self.betweenLong(minInclusive, maxExclusive))
-
-      override def nextAlphaNumeric: G[Char] =
-        f(self.nextAlphaNumeric)
-
-      override def nextBoolean: G[Boolean] =
-        f(self.nextBoolean)
-
-      override def nextBytes(n: Int): G[Array[Byte]] =
-        f(self.nextBytes(n))
-
-      override def nextDouble: G[Double] =
-        f(self.nextDouble)
-
-      override def nextFloat: G[Float] =
-        f(self.nextFloat)
-
-      override def nextGaussian: G[Double] =
-        f(self.nextGaussian)
-
-      override def nextInt: G[Int] =
-        f(self.nextInt)
-
-      override def nextIntBounded(n: Int): G[Int] =
-        f(self.nextIntBounded(n))
-
-      override def nextLong: G[Long] =
-        f(self.nextLong)
-
-      override def nextLongBounded(n: Long): G[Long] =
-        f(self.nextLongBounded(n))
-
-      override def nextPrintableChar: G[Char] =
-        f(self.nextPrintableChar)
-
-      override def nextString(length: Int): G[String] =
-        f(self.nextString(length))
-
-      override def shuffleList[A](l: List[A]): G[List[A]] =
-        f(self.shuffleList(l))
-
-      override def shuffleVector[A](v: Vector[A]): G[Vector[A]] =
-        f(self.shuffleVector(v))
-    }
->>>>>>> 57899cbf
 }
 
 object Random extends RandomCompanionPlatform {
