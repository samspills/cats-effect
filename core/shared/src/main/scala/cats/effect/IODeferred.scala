--- conflicted
+++ resolved
@@ -26,7 +26,6 @@
         val handle = callbacks.push(cb)
 
         def clear(): Unit = {
-<<<<<<< HEAD
           val removed = callbacks.clearHandle(handle)
           if (!removed) {
             val clearCount = clearCounter.incrementAndGet()
@@ -34,15 +33,6 @@
               clearCounter.addAndGet(-callbacks.pack(clearCount))
             ()
           }
-=======
-          stack.clearCurrent(handle)
-          val clearCount = clearCounter.incrementAndGet()
-          if ((clearCount & (clearCount - 1)) == 0) { // power of 2
-            clearCounter.addAndGet(-callbacks.pack(clearCount))
-            ()
-          }
-          ()
->>>>>>> 0f34a2df
         }
 
         val back = cell.get()
