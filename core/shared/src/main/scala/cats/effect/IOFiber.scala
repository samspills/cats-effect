/*
 * Copyright 2020 Typelevel
 *
 * Licensed under the Apache License, Version 2.0 (the "License");
 * you may not use this file except in compliance with the License.
 * You may obtain a copy of the License at
 *
 *     http://www.apache.org/licenses/LICENSE-2.0
 *
 * Unless required by applicable law or agreed to in writing, software
 * distributed under the License is distributed on an "AS IS" BASIS,
 * WITHOUT WARRANTIES OR CONDITIONS OF ANY KIND, either express or implied.
 * See the License for the specific language governing permissions and
 * limitations under the License.
 */

package cats.effect

import cats.effect.unsafe.{IORuntime, WorkStealingThreadPool}

import cats.arrow.FunctionK

import scala.annotation.{switch, tailrec}
import scala.concurrent.ExecutionContext
import scala.concurrent.duration._
import scala.util.control.NonFatal

import java.util.concurrent.RejectedExecutionException
import java.util.concurrent.atomic.{AtomicBoolean, AtomicInteger, AtomicReference}
import scala.util.control.NoStackTrace

/*
 * Rationale on memory barrier exploitation in this class...
 *
 * The runloop is held by a single thread at any moment in
 * time. This is ensured by the `suspended` AtomicBoolean,
 * which is set to `true` when evaluation of an `Async` causes
 * us to semantically block. Releasing the runloop can thus
 * only be done by passing through a write barrier (on `suspended`),
 * and relocating that runloop can itself only be achieved by
 * passing through that same read/write barrier (a CAS on
 * `suspended`).
 *
 * Separate from this, the runloop may be *relocated* to a different
 * thread – for example, when evaluating Cede. When this happens,
 * we pass through a read/write barrier within the Executor as
 * we enqueue the action to restart the runloop, and then again
 * when that action is dequeued on the new thread. This ensures
 * that everything is appropriately published.
 *
 * By this argument, the `conts` stack is non-volatile and can be
 * safely implemented with an array. It is only accessed by one
 * thread at a time (so there are no atomicity concerns), and it
 * only becomes relevant to another thread after passing through
 * either an executor or the `suspended` gate, both of which
 * would ensure safe publication of writes. `ctxs`, `currentCtx`,
 * `masks`, `objectState`, and `booleanState` are all subject to
 * similar arguments. `cancel` and `join` are only made visible
 * by the Executor read/write barriers, but their writes are
 * merely a fast-path and are not necessary for correctness.
 */
private final class IOFiber[A](
    initMask: Int,
    initLocalState: scala.collection.immutable.Map[Int, Any],
    cb: OutcomeIO[A] => Unit,
    startIO: IO[A],
    startEC: ExecutionContext,
    runtime: IORuntime
) extends IOFiberPlatform[A]
    with FiberIO[A]
    with Runnable {

  import IO._
  import IOFiberConstants._

  /*
   * Ideally these would be on the stack, but they can't because we sometimes need to
   * relocate our runloop to another fiber.
   */
  private[this] var conts: ByteStack = _
  private[this] val objectState = new ArrayStack[AnyRef](16)

  /* fast-path to head */
  private[this] var currentCtx: ExecutionContext = _
  private[this] var ctxs: ArrayStack[ExecutionContext] = _

  private[this] var canceled: Boolean = false
  private[this] var masks: Int = initMask
  private[this] var finalizing: Boolean = false

  /*
   * allow for 255 masks before conflicting; 255 chosen because it is a familiar bound,
   * and because it's evenly divides UnsignedInt.MaxValue.
   * This scheme gives us 16,843,009 (~2^24) potential derived fibers before masks can conflict
   */
  private[this] val childMask: Int = initMask + 255

  private[this] val finalizers = new ArrayStack[IO[Unit]](16)

  private[this] val callbacks = new CallbackStack[A](cb)

  /* true when semantically blocking (ensures that we only unblock *once*) */
  private[this] val suspended: AtomicBoolean = new AtomicBoolean(true)

  private[this] var localState: scala.collection.immutable.Map[Int, Any] = initLocalState

  @volatile
  private[this] var outcome: OutcomeIO[A] = _

  private[this] val TypeBlocking = Sync.Type.Blocking

  /* mutable state for resuming the fiber in different states */
  private[this] var resumeTag: Byte = ExecR
  private[this] var asyncContinueEither: Either[Throwable, Any] = _
  private[this] var blockingCur: Blocking[Any] = _
  private[this] var afterBlockingSuccessfulResult: Any = _
  private[this] var afterBlockingFailedError: Throwable = _
  private[this] var evalOnIOA: IO[Any] = _

  /* prefetch for ContState */
  private[this] val ContStateInitial = ContState.Initial
  private[this] val ContStateWaiting = ContState.Waiting
  private[this] val ContStateResult = ContState.Result

  /* prefetch for Right(()) */
  private[this] val RightUnit = IOFiber.RightUnit

  /* similar prefetch for Outcome */
  private[this] val OutcomeCanceled = IOFiber.OutcomeCanceled.asInstanceOf[OutcomeIO[A]]

  /* similar prefetch for EndFiber */
  private[this] val IOEndFiber = IO.EndFiber

  private[this] val cancellationCheckThreshold = runtime.config.cancellationCheckThreshold
  private[this] val autoYieldThreshold = runtime.config.autoYieldThreshold
  private[this] val iterationThreshold = autoYieldThreshold

  override def run(): Unit = {
    // insert a read barrier after every async boundary
    readBarrier()
    try {
      (resumeTag: @switch) match {
        case 0 => execR()
        case 1 => asyncContinueR()
        case 2 => blockingR()
        case 3 => afterBlockingSuccessfulR()
        case 4 => afterBlockingFailedR()
        case 5 => evalOnR()
        case 6 => cedeR()
        case 7 => ()
      }
    } catch {
      case t: Throwable =>
        runtime.internalShutdown()
        runtime.shutdown()
        Thread.interrupted()
        currentCtx.reportFailure(t)
        runtime.fiberErrorCbs.lock.synchronized {
          var idx = 0
          val len = runtime.fiberErrorCbs.hashtable.length
          while (idx < len) {
            val cb = runtime.fiberErrorCbs.hashtable(idx)
            if (cb != null) {
              cb(t)
            }
            idx += 1
          }
        }
        Thread.currentThread().interrupt()
    }
  }

  var cancel: IO[Unit] = IO uncancelable { _ =>
    IO defer {
      canceled = true

      // println(s"${name}: attempting cancellation")

      /* check to see if the target fiber is suspended */
      if (resume()) {
        /* ...it was! was it masked? */
        if (isUnmasked()) {
          /* ...nope! take over the target fiber's runloop and run the finalizers */
          // println(s"<$name> running cancelation (finalizers.length = ${finalizers.unsafeIndex()})")

          /* if we have async finalizers, runLoop may return early */
          IO.async_[Unit] { fin =>
            // println(s"${name}: canceller started at ${Thread.currentThread().getName} + ${suspended.get()}")
            asyncCancel(fin)
          }
        } else {
          /*
           * it was masked, so we need to wait for it to finish whatever
           * it was doing  and cancel itself
           */
          suspend() /* allow someone else to take the runloop */
          join.void
        }
      } else {
        // println(s"${name}: had to join")
        /* it's already being run somewhere; await the finalizers */
        join.void
      }
    }
  }

  /* this is swapped for an `IO.pure(outcome)` when we complete */
  var join: IO[OutcomeIO[A]] =
    IO.async { cb =>
      IO {
        val handle = registerListener(oc => cb(Right(oc)))

        if (handle == null)
          None /* we were already invoked, so no `CallbackStack` needs to be managed */
        else
          Some(IO(handle.clearCurrent()))
      }
    }

  /* masks encoding: initMask => no masks, ++ => push, -- => pop */
  @tailrec
  private[this] def runLoop(_cur0: IO[Any], iteration: Int): Unit = {
    /*
     * `cur` will be set to `EndFiber` when the runloop needs to terminate,
     * either because the entire IO is done, or because this branch is done
     * and execution is continuing asynchronously in a different runloop invocation.
     */
    if (_cur0 eq IOEndFiber) {
      return
    }

    /* Null IO, blow up but keep the failure within IO */
    val cur0: IO[Any] = if (_cur0 == null) {
      IO.Error(new NullPointerException())
    } else {
      _cur0
    }

    val nextIteration = if (iteration > iterationThreshold) {
      1
    } else {
      iteration + 1
    }

    if ((nextIteration % cancellationCheckThreshold) == 0) {
      //Ensure that we see cancellation
      readBarrier()
    }

    if (shouldFinalize()) {
      asyncCancel(null)
    } else if ((nextIteration % autoYieldThreshold) == 0) {
      objectState.push(cur0)
      conts.push(AutoCedeK)
      cede()
    } else {
      // println(s"<$name> looping on $cur0")
      /*
       * The cases have to use continuous constants to generate a `tableswitch`.
       * Do not name or reorder them.
       */
      (cur0.tag: @switch) match {
        case 0 =>
          val cur = cur0.asInstanceOf[Pure[Any]]
          runLoop(succeeded(cur.value, 0), nextIteration)

        case 1 =>
          val cur = cur0.asInstanceOf[Map[Any, Any]]

          objectState.push(cur.f)
          conts.push(MapK)

          runLoop(cur.ioe, nextIteration)

        case 2 =>
          val cur = cur0.asInstanceOf[FlatMap[Any, Any]]

          objectState.push(cur.f)
          conts.push(FlatMapK)

          runLoop(cur.ioe, nextIteration)

        case 3 =>
          val cur = cur0.asInstanceOf[Error]
          runLoop(failed(cur.t, 0), nextIteration)

        case 4 =>
          val cur = cur0.asInstanceOf[Attempt[Any]]

          conts.push(AttemptK)
          runLoop(cur.ioa, nextIteration)

        case 5 =>
          val cur = cur0.asInstanceOf[HandleErrorWith[Any]]

          objectState.push(cur.f)
          conts.push(HandleErrorWithK)

          runLoop(cur.ioa, nextIteration)

        case 6 =>
          val cur = cur0.asInstanceOf[Delay[Any]]

          var error: Throwable = null
          val r =
            try cur.thunk()
            catch {
              case NonFatal(t) => error = t
            }

          val next =
            if (error == null) succeeded(r, 0)
            else failed(error, 0)

          runLoop(next, nextIteration)

        /* Canceled */
        case 7 =>
          canceled = true
          if (isUnmasked()) {
            /* run finalizers immediately */
            asyncCancel(null)
          } else {
            runLoop(succeeded((), 0), nextIteration)
          }

        case 8 =>
          val cur = cur0.asInstanceOf[OnCancel[Any]]

          finalizers.push(EvalOn(cur.fin, currentCtx))
          // println(s"pushed onto finalizers: length = ${finalizers.unsafeIndex()}")

          /*
           * the OnCancelK marker is used by `succeeded` to remove the
           * finalizer when `ioa` completes uninterrupted.
           */
          conts.push(OnCancelK)
          runLoop(cur.ioa, nextIteration)

        case 9 =>
          val cur = cur0.asInstanceOf[Uncancelable[Any]]

          masks += 1
          val id = masks
          val poll = new Poll[IO] {
            def apply[B](ioa: IO[B]) = IO.Uncancelable.UnmaskRunLoop(ioa, id)
          }

          /*
           * The uncancelableK marker is used by `succeeded` and `failed`
           * to unmask once body completes.
           */
          conts.push(UncancelableK)
          runLoop(cur.body(poll), nextIteration)

        case 10 =>
          val cur = cur0.asInstanceOf[Uncancelable.UnmaskRunLoop[Any]]

          /*
           * we keep track of nested uncancelable sections.
           * The outer block wins.
           */
          if (masks == cur.id) {
            masks -= 1
            /*
             * The UnmaskK marker gets used by `succeeded` and `failed`
             * to restore masking state after `cur.ioa` has finished
             */
            conts.push(UnmaskK)
          }

          runLoop(cur.ioa, nextIteration)

        case 11 =>
          val cur = cur0.asInstanceOf[IOCont[Any]]

          /*
           * Takes `cb` (callback) and `get` and returns an IO that
           * uses them to embed async computations.
           * This is a CPS'd encoding that uses higher-rank
           * polymorphism to statically forbid concurrent operations
           * on `get`, which are unsafe since `get` closes over the
           * runloop.
           *
           */
          val body = cur.body

          /*
           *`get` and `cb` (callback) race over the runloop.
           * If `cb` finishes after `get`, `get` just terminates by
           * suspending, and `cb` will resume the runloop via
           * `asyncContinue`.
           *
           * If `get` wins, it gets the result from the `state`
           * `AtomicRef` and it continues, while the callback just
           * terminates (`stateLoop`, when `tag == 3`)
           *
           * The two sides communicate with each other through
           * `state` to know who should take over, and through
           * `suspended` (which is manipulated via suspend and
           * resume), to negotiate ownership of the runloop.
           *
           * In case of interruption, neither side will continue,
           * and they will negotiate ownership with `cancel` to decide who
           * should run the finalisers (i.e. call `asyncCancel`).
           *
           */
          val state = new AtomicReference[ContState](ContStateInitial)
          val wasFinalizing = new AtomicBoolean(finalizing)

          val cb: Either[Throwable, Any] => Unit = { e =>
            /*
             * We *need* to own the runloop when we return, so we CAS loop
             * on `suspended` (via `resume`) to break the race condition where
             * `state` has been set by `get, `but `suspend()` has not yet run.
             * If `state` is set then `suspend()` should be right behind it
             * *unless* we have been canceled.
             *
             * If we were canceled, `cb`, `cancel` and `get` are in a 3-way race
             * to run the finalizers.
             */
            @tailrec
            def loop(): Unit = {
              // println(s"cb loop sees suspended ${suspended.get} on fiber $name")
              /* try to take ownership of the runloop */
              if (resume()) {
                if (finalizing == wasFinalizing.get()) {
                  if (!shouldFinalize()) {
                    /* we weren't cancelled, so resume the runloop */
                    asyncContinue(e)
                  } else {
                    /*
                     * we were canceled, but since we have won the race on `suspended`
                     * via `resume`, `cancel` cannot run the finalisers, and we have to.
                     */
                    asyncCancel(null)
                  }
                } else {
                  /*
                   * we were canceled while suspended, then our finalizer suspended,
                   * then we hit this line, so we shouldn't own the runloop at all
                   */
                  suspend()
                }
              } else if (!shouldFinalize()) {
                /*
                 * If we aren't canceled, loop on `suspended` to wait
                 * until `get` has released ownership of the runloop.
                 */
                loop()
              } /*
               * If we are canceled, just die off and let `cancel` or `get` win
               * the race to `resume` and run the finalisers.
               */
            }

            val resultState = ContStateResult(e)

            /*
             * CAS loop to update the Cont state machine:
             * 0 - Initial
             * 1 - (Get) Waiting
             * 2 - (Cb) Result
             *
             * If state is Initial or Waiting, update the state,
             * and then if `get` has been flatMapped somewhere already
             * and is waiting for a result (i.e. it has suspended),
             * acquire runloop to continue.
             *
             * If not, `cb` arrived first, so it just sets the result and die off.
             *
             * If `state` is `Result`, the callback has been already invoked, so no-op.
             * (guards from double calls)
             */
            @tailrec
            def stateLoop(): Unit = {
              val old = state.get
              val tag = old.tag
              if (tag <= 1) {
                if (!state.compareAndSet(old, resultState)) stateLoop()
                else {
                  if (tag == 1) {
                    /*
                     * `get` has been sequenced and is waiting
                     * reacquire runloop to continue
                     */
                    loop()
                  }
                }
              }
            }

            stateLoop()
          }

          val get: IO[Any] = IOCont
            .Get(state, wasFinalizing)
            .onCancel(
              /*
               * If get gets canceled but the result hasn't been computed yet,
               * restore the state to Initial to ensure a subsequent `Get` in
               * a finalizer still works with the same logic.
               */
              IO(state.compareAndSet(ContStateWaiting, ContStateInitial)).void
            )

          val next = body[IO].apply(cb, get, FunctionK.id)

          runLoop(next, nextIteration)

        case 12 =>
          val cur = cur0.asInstanceOf[IOCont.Get[Any]]

          val state = cur.state
          val wasFinalizing = cur.wasFinalizing

          if (state.compareAndSet(ContStateInitial, ContStateWaiting)) {
            /*
             * `state` was Initial, so `get` has arrived before the callback,
             * it needs to set the state to `Waiting` and suspend: `cb` will
             * resume with the result once that's ready
             */

            /*
             * we set the finalizing check to the *suspension* point, which may
             * be in a different finalizer scope than the cont itself
             */
            wasFinalizing.set(finalizing)

            /*
             * This CAS should always succeed since we own the runloop,
             * but we need it in order to introduce a full memory barrier
             * which ensures we will always see the most up-to-date value
             * for `canceled` in `shouldFinalize`, ensuring no finalisation leaks
             */
            suspended.compareAndSet(false, true)

            /*
             * race condition check: we may have been cancelled
             * after setting the state but before we suspended
             */
            if (shouldFinalize()) {
              /*
               * if we can re-acquire the run-loop, we can finalize,
               * otherwise somebody else acquired it and will eventually finalize.
               *
               * In this path, `get`, the `cb` callback and `cancel`
               * all race via `resume` to decide who should run the
               * finalisers.
               */
              if (resume()) {
                asyncCancel(null)
              }
            }
          } else {
            /*
             * state was no longer Initial, so the callback has already been invoked
             * and the state is Result.
             * We leave the Result state unmodified so that `get` is idempotent.
             *
             * Note that it's impossible for `state` to be `Waiting` here:
             * - `cont` doesn't allow concurrent calls to `get`, so there can't be
             *    another `get` in `Waiting` when we execute this.
             *
             * - If a previous `get` happened before this code, and we are in a `flatMap`
             *   or `handleErrorWith`, it means the callback has completed once
             *   (unblocking the first `get` and letting us execute), and the state is still
             *   `Result`
             *
             * - If a previous `get` has been canceled and we are being called within an
             *  `onCancel` of that `get`, the finalizer installed on the `Get` node by `Cont`
             *   has restored the state to `Initial` before the execution of this method,
             *   which would have been caught by the previous branch unless the `cb` has
             *   completed and the state is `Result`
             */
            val result = state.get().result

            if (!shouldFinalize()) {
              /* we weren't cancelled, so resume the runloop */
              asyncContinue(result)
            } else {
              /*
               * we were canceled, but `cancel` cannot run the finalisers
               * because the runloop was not suspended, so we have to run them
               */
              asyncCancel(null)
            }
          }

        /* Cede */
        case 13 =>
          cede()

        case 14 =>
          val cur = cur0.asInstanceOf[Start[Any]]

          val initMask2 = childMask
          val ec = currentCtx
          val fiber = new IOFiber[Any](
            initMask2,
            localState,
            null,
            cur.ioa,
            ec,
            runtime
          )

          // println(s"<$name> spawning <$childName>")

          reschedule(ec)(fiber)

          runLoop(succeeded(fiber, 0), nextIteration)

        case 15 =>
<<<<<<< HEAD
          // TODO self-cancelation within a nested poll could result in deadlocks in `both`
          // example: uncancelable(p => F.both(fa >> p(canceled) >> fc, fd)).
          // when we check cancelation in the parent fiber, we are using the masking at the point of racePair, rather than just trusting the masking at the point of the poll
          val cur = cur0.asInstanceOf[RacePair[Any, Any]]

          val next =
            IO.async[Either[(OutcomeIO[Any], FiberIO[Any]), (FiberIO[Any], OutcomeIO[Any])]] {
              cb =>
                IO {
                  val initMask2 = childMask
                  val ec = currentCtx
                  val fiberA = new IOFiber[Any](
                    initMask2,
                    localState,
                    null,
                    cur.ioa,
                    ec,
                    runtime
                  )
                  val fiberB = new IOFiber[Any](
                    initMask2,
                    localState,
                    null,
                    cur.iob,
                    ec,
                    runtime
                  )

                  fiberA.registerListener(oc => cb(Right(Left((oc, fiberB)))))
                  fiberB.registerListener(oc => cb(Right(Right((fiberA, oc)))))

                  reschedule(ec)(fiberA)
                  reschedule(ec)(fiberB)

                  Some(fiberA.cancel.both(fiberB.cancel).void)
                }
            }

          runLoop(next, nextIteration)

        case 16 =>
=======
>>>>>>> d01832df
          val cur = cur0.asInstanceOf[Sleep]

          val next = IO.async[Unit] { cb =>
            IO {
              val cancel = runtime.scheduler.sleep(cur.delay, () => cb(RightUnit))
              Some(IO(cancel.run()))
            }
          }

          runLoop(next, nextIteration)

        /* RealTime */
        case 16 =>
          runLoop(succeeded(runtime.scheduler.nowMillis().millis, 0), nextIteration)

        /* Monotonic */
        case 17 =>
          runLoop(succeeded(runtime.scheduler.monotonicNanos().nanos, 0), nextIteration)

        /* ReadEC */
        case 18 =>
          runLoop(succeeded(currentCtx, 0), nextIteration)

        case 19 =>
          val cur = cur0.asInstanceOf[EvalOn[Any]]

          /* fast-path when it's an identity transformation */
          if (cur.ec eq currentCtx) {
            runLoop(cur.ioa, nextIteration)
          } else {
            val ec = cur.ec
            currentCtx = ec
            ctxs.push(ec)
            conts.push(EvalOnK)

            resumeTag = EvalOnR
            evalOnIOA = cur.ioa
            execute(ec)(this)
          }

        case 20 =>
          val cur = cur0.asInstanceOf[Blocking[Any]]
          /* we know we're on the JVM here */

          if (cur.hint eq TypeBlocking) {
            resumeTag = BlockingR
            blockingCur = cur
            runtime.blocking.execute(this)
          } else {
            runLoop(interruptibleImpl(cur, runtime.blocking), nextIteration)
          }
<<<<<<< HEAD

        case 22 =>
          val cur = cur0.asInstanceOf[Race[Any, Any]]

          val state: AtomicReference[Option[Any]] = new AtomicReference[Option[Any]](None)
          val finalizer: AtomicReference[IO[Unit]] = new AtomicReference[IO[Unit]](IO.unit)

          val next =
            IO.async[Either[Any, Any]] { cb =>
              IO {
                val initMask2 = childMask
                val ec = currentCtx
                val fiberA = new IOFiber[Any](
                  initMask2,
                  localState,
                  null,
                  cur.ioa,
                  ec,
                  runtime
                )
                val fiberB = new IOFiber[Any](
                  initMask2,
                  localState,
                  null,
                  cur.iob,
                  ec,
                  runtime
                )

                fiberA registerListener { oc =>
                  val s = state.getAndSet(Some(oc))
                  oc match {
                    case Outcome.Succeeded(Pure(a)) =>
                      finalizer.set(fiberB.cancel)
                      cb(Right(Left(a)))

                    case Outcome.Succeeded(_) =>
                      throw new AssertionError

                    case Outcome.Canceled() =>
                      s.fold(()) {
                        //Other fiber already completed
                        case Outcome.Succeeded(_) => //cb should have been invoked in other fiber
                        case Outcome.Canceled() => cb(Left(AsyncPropagateCancelation))
                        case Outcome.Errored(_) => //cb should have been invoked in other fiber
                      }

                    case Outcome.Errored(e) =>
                      finalizer.set(fiberB.cancel)
                      cb(Left(e))
                  }
                }

                fiberB registerListener { oc =>
                  val s = state.getAndSet(Some(oc))
                  oc match {
                    case Outcome.Succeeded(Pure(b)) =>
                      finalizer.set(fiberA.cancel)
                      cb(Right(Right(b)))

                    case Outcome.Succeeded(_) =>
                      throw new AssertionError

                    case Outcome.Canceled() =>
                      s.fold(()) {
                        //Other fiber already completed
                        case Outcome.Succeeded(_) => //cb should have been invoked in other fiber
                        case Outcome.Canceled() => cb(Left(AsyncPropagateCancelation))
                        case Outcome.Errored(_) => //cb should have been invoked in other fiber
                      }

                    case Outcome.Errored(e) =>
                      finalizer.set(fiberA.cancel)
                      cb(Left(e))
                  }
                }

                execute(ec)(fiberA)
                execute(ec)(fiberB)

                Some(fiberA.cancel.both(fiberB.cancel).void)
              }
            }.handleErrorWith {
              case AsyncPropagateCancelation => IO.canceled
              case e => IO.raiseError(e)
            }.guarantee(IO.defer(finalizer.get()))

          runLoop(next, nextIteration)

        case 23 =>
          val cur = cur0.asInstanceOf[Both[Any, Any]]

          val state: AtomicReference[Option[Any]] = new AtomicReference[Option[Any]](None)
          val finalizer: AtomicReference[IO[Unit]] = new AtomicReference[IO[Unit]](IO.unit)

          val next =
            IO.async[(Any, Any)] { cb =>
              IO {
                val initMask2 = childMask
                val ec = currentCtx
                val fiberA = new IOFiber[Any](
                  initMask2,
                  localState,
                  null,
                  cur.ioa,
                  ec,
                  runtime
                )
                val fiberB = new IOFiber[Any](
                  initMask2,
                  localState,
                  null,
                  cur.iob,
                  ec,
                  runtime
                )

                fiberA registerListener { oc =>
                  val s = state.getAndSet(Some(oc))
                  oc match {
                    case Outcome.Succeeded(Pure(a)) =>
                      s.fold(()) {
                        //Other fiber already completed
                        case Outcome.Succeeded(Pure(b)) =>
                          cb(Right(a -> b))
                        case Outcome.Errored(e) => cb(Left(e.asInstanceOf[Throwable]))
                        //Both fibers have completed so no need for cancellation
                        case Outcome.Canceled() => cb(Left(AsyncPropagateCancelation))
                      }

                    case Outcome.Succeeded(_) =>
                      throw new AssertionError

                    case Outcome.Errored(e) =>
                      finalizer.set(fiberB.cancel)
                      cb(Left(e))

                    case Outcome.Canceled() =>
                      finalizer.set(fiberB.cancel)
                      cb(Left(AsyncPropagateCancelation))
                  }
                }

                fiberB registerListener { oc =>
                  val s = state.getAndSet(Some(oc))
                  oc match {
                    case Outcome.Succeeded(Pure(b)) =>
                      s.fold(()) {
                        //Other fiber already completed
                        case Outcome.Succeeded(Pure(a)) =>
                          cb(Right(a -> b))
                        case Outcome.Errored(e) => cb(Left(e.asInstanceOf[Throwable]))
                        case Outcome.Canceled() => cb(Left(AsyncPropagateCancelation))
                      }

                    case Outcome.Succeeded(_) =>
                      throw new AssertionError

                    case Outcome.Errored(e) =>
                      finalizer.set(fiberA.cancel)
                      cb(Left(e))

                    case Outcome.Canceled() =>
                      finalizer.set(fiberA.cancel)
                      cb(Left(AsyncPropagateCancelation))
                  }
                }

                execute(ec)(fiberA)
                execute(ec)(fiberB)

                Some(fiberA.cancel.both(fiberB.cancel).void)
              }
            }.handleErrorWith {
              case AsyncPropagateCancelation => IO.canceled
              case e => IO.raiseError(e)
            }.guarantee(IO.defer(finalizer.get()))

          runLoop(next, nextIteration)

        case 24 =>
          val cur = cur0.asInstanceOf[Local[Any]]

          val (nextLocalState, value) = cur.f(localState)
          localState = nextLocalState
          runLoop(succeeded(value, 0), nextIteration)
=======
>>>>>>> d01832df
      }
    }
  }

  /*
   * Only the owner of the run-loop can invoke this.
   * Should be invoked at most once per fiber before termination.
   */
  private[this] def done(oc: OutcomeIO[A]): Unit = {
    // println(s"<$name> invoking done($oc); callback = ${callback.get()}")
    join = IO.pure(oc)
    cancel = IO.unit

    outcome = oc

    try {
      callbacks(oc)
    } finally {
      callbacks.lazySet(null) /* avoid leaks */
    }

    /*
     * need to reset masks to 0 to terminate async callbacks
     * in `cont` busy spinning in `loop` on the `!shouldFinalize` check.
     */
    masks = initMask
    /* write barrier to publish masks */
    suspended.set(false)

    /* clear out literally everything to avoid any possible memory leaks */

    /* conts may be null if the fiber was cancelled before it was started */
    if (conts != null)
      conts.invalidate()

    currentCtx = null
    ctxs = null

    objectState.invalidate()

    finalizers.invalidate()

    asyncContinueEither = null
    blockingCur = null
    afterBlockingSuccessfulResult = null
    afterBlockingFailedError = null
    evalOnIOA = null
    resumeTag = DoneR
  }

  private[this] def asyncContinue(e: Either[Throwable, Any]): Unit = {
    val ec = currentCtx
    resumeTag = AsyncContinueR
    asyncContinueEither = e
    execute(ec)(this)
  }

  private[this] def asyncCancel(cb: Either[Throwable, Unit] => Unit): Unit = {
    // println(s"<$name> running cancelation (finalizers.length = ${finalizers.unsafeIndex()})")
    finalizing = true

    if (!finalizers.isEmpty()) {
      objectState.push(cb)

      conts = new ByteStack(16)
      conts.push(CancelationLoopK)

      /* suppress all subsequent cancelation on this fiber */
      masks += 1
      // println(s"$name: Running finalizers on ${Thread.currentThread().getName}")
      runLoop(finalizers.pop(), 1)
    } else {
      if (cb != null)
        cb(RightUnit)

      done(OutcomeCanceled)
    }
  }

  private[this] def cede(): Unit = {
    resumeTag = CedeR
    reschedule(currentCtx)(this)
  }

  /*
   * We should attempt finalization if all of the following are true:
   * 1) We own the runloop
   * 2) We have been cancelled
   * 3) We are unmasked
   */
  private[this] def shouldFinalize(): Boolean =
    canceled && isUnmasked()

  private[this] def isUnmasked(): Boolean =
    masks == initMask

  private[this] def resume(): Boolean =
    suspended.compareAndSet(true, false)

  private[this] def suspend(): Unit =
    suspended.set(true)

  /* returns the *new* context, not the old */
  private[this] def popContext(): ExecutionContext = {
    ctxs.pop()
    val ec = ctxs.peek()
    currentCtx = ec
    ec
  }

  /* can return null, meaning that no CallbackStack needs to be later invalidated */
  private def registerListener(listener: OutcomeIO[A] => Unit): CallbackStack[A] = {
    if (outcome == null) {
      val back = callbacks.push(listener)

      /* double-check */
      if (outcome != null) {
        back.clearCurrent()
        listener(outcome) /* the implementation of async saves us from double-calls */
        null
      } else {
        back
      }
    } else {
      listener(outcome)
      null
    }
  }

  @tailrec
  private[this] def succeeded(result: Any, depth: Int): IO[Any] =
    (conts.pop(): @switch) match {
      case 0 => mapK(result, depth)
      case 1 => flatMapK(result, depth)
      case 2 => cancelationLoopSuccessK()
      case 3 => runTerminusSuccessK(result)
      case 4 => evalOnSuccessK(result)
      case 5 =>
        /* handleErrorWithK */
        // this is probably faster than the pre-scan we do in failed, since handlers are rarer than flatMaps
        objectState.pop()
        succeeded(result, depth)
      case 6 => onCancelSuccessK(result, depth)
      case 7 => uncancelableSuccessK(result, depth)
      case 8 => unmaskSuccessK(result, depth)
      case 9 => succeeded(Right(result), depth)
      case 10 => autoCedeK()
    }

  private[this] def failed(error: Throwable, depth: Int): IO[Any] = {
    // println(s"<$name> failed() with $error")
    val buffer = conts.unsafeBuffer()

    var i = conts.unsafeIndex() - 1
    val orig = i
    var k: Byte = -1

    /*
     * short circuit on error by dropping map, flatMap, and auto-cede continuations
     * until we hit a continuation that needs to deal with errors.
     */
    while (i >= 0 && k < 0) {
      if (buffer(i) == FlatMapK || buffer(i) == MapK || buffer(i) == AutoCedeK)
        i -= 1
      else
        k = buffer(i)
    }

    conts.unsafeSet(i)
    objectState.unsafeSet(objectState.unsafeIndex() - (orig - i))

    /* has to be duplicated from succeeded to ensure call-site monomorphism */
    (k: @switch) match {
      /* (case 0) will never continue to mapK */
      /* (case 1) will never continue to flatMapK */
      case 2 => cancelationLoopFailureK(error)
      case 3 => runTerminusFailureK(error)
      case 4 => evalOnFailureK(error)
      case 5 => handleErrorWithK(error, depth)
      case 6 => onCancelFailureK(error, depth)
      case 7 => uncancelableFailureK(error, depth)
      case 8 => unmaskFailureK(error, depth)
      case 9 => succeeded(Left(error), depth) // attemptK
      // (case 10) will never continue
    }
  }

  private[this] def execute(ec: ExecutionContext)(fiber: IOFiber[_]): Unit =
    if (ec.isInstanceOf[WorkStealingThreadPool]) {
      ec.asInstanceOf[WorkStealingThreadPool].executeFiber(fiber)
    } else {
      try {
        ec.execute(fiber)
      } catch {
        case _: RejectedExecutionException =>
        /*
         * swallow this exception, since it means we're being externally murdered,
         * so we should just... drop the runloop
         */
      }
    }

  private[this] def reschedule(ec: ExecutionContext)(fiber: IOFiber[_]): Unit =
    if (ec.isInstanceOf[WorkStealingThreadPool]) {
      ec.asInstanceOf[WorkStealingThreadPool].rescheduleFiber(fiber)
    } else {
      try {
        ec.execute(fiber)
      } catch {
        case _: RejectedExecutionException =>
        /*
         * swallow this exception, since it means we're being externally murdered,
         * so we should just... drop the runloop
         */
      }
    }

  // TODO figure out if the JVM ever optimizes this away
  private[this] def readBarrier(): Unit = {
    suspended.get()
    ()
  }

  ///////////////////////////////////////
  // Implementations of resume methods //
  ///////////////////////////////////////

  private[this] def execR(): Unit = {
    if (resume()) {
      // println(s"$name: starting at ${Thread.currentThread().getName} + ${suspended.get()}")

      conts = new ByteStack(16)
      conts.push(RunTerminusK)

      ctxs = new ArrayStack[ExecutionContext](2)
      currentCtx = startEC
      ctxs.push(startEC)

      runLoop(startIO, 1)
    }
  }

  private[this] def asyncContinueR(): Unit = {
    val e = asyncContinueEither
    asyncContinueEither = null
    val next = e match {
      case Left(t) => failed(t, 0)
      case Right(a) => succeeded(a, 0)
    }

    runLoop(next, 1)
  }

  private[this] def blockingR(): Unit = {
    var error: Throwable = null
    val cur = blockingCur
    blockingCur = null
    val r =
      try cur.thunk()
      catch {
        case NonFatal(t) => error = t
      }

    if (error == null) {
      resumeTag = AfterBlockingSuccessfulR
      afterBlockingSuccessfulResult = r
    } else {
      resumeTag = AfterBlockingFailedR
      afterBlockingFailedError = error
    }
    currentCtx.execute(this)
  }

  private[this] def afterBlockingSuccessfulR(): Unit = {
    val result = afterBlockingSuccessfulResult
    afterBlockingSuccessfulResult = null
    runLoop(succeeded(result, 0), 1)
  }

  private[this] def afterBlockingFailedR(): Unit = {
    val error = afterBlockingFailedError
    afterBlockingFailedError = null
    runLoop(failed(error, 0), 1)
  }

  private[this] def evalOnR(): Unit = {
    val ioa = evalOnIOA
    evalOnIOA = null
    runLoop(ioa, 0)
  }

  private[this] def cedeR(): Unit = {
    runLoop(succeeded((), 0), 1)
  }

  //////////////////////////////////////
  // Implementations of continuations //
  //////////////////////////////////////

  private[this] def mapK(result: Any, depth: Int): IO[Any] = {
    val f = objectState.pop().asInstanceOf[Any => Any]

    var error: Throwable = null

    val transformed =
      try f(result)
      catch {
        case NonFatal(t) => error = t
      }

    if (depth > MaxStackDepth) {
      if (error == null) IO.Pure(transformed)
      else IO.Error(error)
    } else {
      if (error == null) succeeded(transformed, depth + 1)
      else failed(error, depth + 1)
    }
  }

  private[this] def flatMapK(result: Any, depth: Int): IO[Any] = {
    val f = objectState.pop().asInstanceOf[Any => IO[Any]]

    try f(result)
    catch {
      case NonFatal(t) => failed(t, depth + 1)
    }
  }

  private[this] def cancelationLoopSuccessK(): IO[Any] = {
    if (!finalizers.isEmpty()) {
      conts.push(CancelationLoopK)
      runLoop(finalizers.pop(), 1)
    } else {
      /* resume external canceller */
      val cb = objectState.pop()
      if (cb != null) {
        cb.asInstanceOf[Either[Throwable, Unit] => Unit](RightUnit)
      }
      /* resume joiners */
      done(OutcomeCanceled)
    }

    IOEndFiber
  }

  private[this] def cancelationLoopFailureK(t: Throwable): IO[Any] = {
    currentCtx.reportFailure(t)

    cancelationLoopSuccessK()
  }

  private[this] def runTerminusSuccessK(result: Any): IO[Any] = {
    val outcome: OutcomeIO[A] =
      if (canceled)
        /* this can happen if we don't check the canceled flag before completion */
        OutcomeCanceled
      else
        Outcome.Succeeded(IO.pure(result.asInstanceOf[A]))

    done(outcome)
    IOEndFiber
  }

  private[this] def runTerminusFailureK(t: Throwable): IO[Any] = {
    val outcome: OutcomeIO[A] =
      if (canceled)
        /* this can happen if we don't check the canceled flag before completion */
        OutcomeCanceled
      else
        Outcome.Errored(t)

    done(outcome)
    IOEndFiber
  }

  private[this] def evalOnSuccessK(result: Any): IO[Any] = {
    val ec = popContext()

    if (!shouldFinalize()) {
      resumeTag = AfterBlockingSuccessfulR
      afterBlockingSuccessfulResult = result
      execute(ec)(this)
    } else {
      asyncCancel(null)
    }

    IOEndFiber
  }

  private[this] def evalOnFailureK(t: Throwable): IO[Any] = {
    val ec = popContext()

    if (!shouldFinalize()) {
      resumeTag = AfterBlockingFailedR
      afterBlockingFailedError = t
      execute(ec)(this)
    } else {
      asyncCancel(null)
    }

    IOEndFiber
  }

  private[this] def handleErrorWithK(t: Throwable, depth: Int): IO[Any] = {
    val f = objectState.pop().asInstanceOf[Throwable => IO[Any]]

    try f(t)
    catch {
      case NonFatal(t) => failed(t, depth + 1)
    }
  }

  private[this] def onCancelSuccessK(result: Any, depth: Int): IO[Any] = {
    finalizers.pop()
    succeeded(result, depth + 1)
  }

  private[this] def onCancelFailureK(t: Throwable, depth: Int): IO[Any] = {
    finalizers.pop()
    failed(t, depth + 1)
  }

  private[this] def uncancelableSuccessK(result: Any, depth: Int): IO[Any] = {
    masks -= 1
    succeeded(result, depth + 1)
  }

  private[this] def uncancelableFailureK(t: Throwable, depth: Int): IO[Any] = {
    masks -= 1
    failed(t, depth + 1)
  }

  private[this] def unmaskSuccessK(result: Any, depth: Int): IO[Any] = {
    masks += 1
    succeeded(result, depth + 1)
  }

  private[this] def unmaskFailureK(t: Throwable, depth: Int): IO[Any] = {
    masks += 1
    failed(t, depth + 1)
  }

  private[this] def autoCedeK(): IO[Any] =
    objectState.pop().asInstanceOf[IO[Any]]
}

private object IOFiber {
  private val localIndex = new AtomicInteger(0)

  /* prefetch */
  private val OutcomeCanceled = Outcome.Canceled()
  private[effect] val RightUnit = Right(())

  private[effect] def nextLocalIndex(): Int =
    localIndex.getAndIncrement()
}

private[effect] case object AsyncPropagateCancelation extends NoStackTrace<|MERGE_RESOLUTION|>--- conflicted
+++ resolved
@@ -612,50 +612,6 @@
           runLoop(succeeded(fiber, 0), nextIteration)
 
         case 15 =>
-<<<<<<< HEAD
-          // TODO self-cancelation within a nested poll could result in deadlocks in `both`
-          // example: uncancelable(p => F.both(fa >> p(canceled) >> fc, fd)).
-          // when we check cancelation in the parent fiber, we are using the masking at the point of racePair, rather than just trusting the masking at the point of the poll
-          val cur = cur0.asInstanceOf[RacePair[Any, Any]]
-
-          val next =
-            IO.async[Either[(OutcomeIO[Any], FiberIO[Any]), (FiberIO[Any], OutcomeIO[Any])]] {
-              cb =>
-                IO {
-                  val initMask2 = childMask
-                  val ec = currentCtx
-                  val fiberA = new IOFiber[Any](
-                    initMask2,
-                    localState,
-                    null,
-                    cur.ioa,
-                    ec,
-                    runtime
-                  )
-                  val fiberB = new IOFiber[Any](
-                    initMask2,
-                    localState,
-                    null,
-                    cur.iob,
-                    ec,
-                    runtime
-                  )
-
-                  fiberA.registerListener(oc => cb(Right(Left((oc, fiberB)))))
-                  fiberB.registerListener(oc => cb(Right(Right((fiberA, oc)))))
-
-                  reschedule(ec)(fiberA)
-                  reschedule(ec)(fiberB)
-
-                  Some(fiberA.cancel.both(fiberB.cancel).void)
-                }
-            }
-
-          runLoop(next, nextIteration)
-
-        case 16 =>
-=======
->>>>>>> d01832df
           val cur = cur0.asInstanceOf[Sleep]
 
           val next = IO.async[Unit] { cb =>
@@ -707,195 +663,13 @@
           } else {
             runLoop(interruptibleImpl(cur, runtime.blocking), nextIteration)
           }
-<<<<<<< HEAD
-
-        case 22 =>
-          val cur = cur0.asInstanceOf[Race[Any, Any]]
-
-          val state: AtomicReference[Option[Any]] = new AtomicReference[Option[Any]](None)
-          val finalizer: AtomicReference[IO[Unit]] = new AtomicReference[IO[Unit]](IO.unit)
-
-          val next =
-            IO.async[Either[Any, Any]] { cb =>
-              IO {
-                val initMask2 = childMask
-                val ec = currentCtx
-                val fiberA = new IOFiber[Any](
-                  initMask2,
-                  localState,
-                  null,
-                  cur.ioa,
-                  ec,
-                  runtime
-                )
-                val fiberB = new IOFiber[Any](
-                  initMask2,
-                  localState,
-                  null,
-                  cur.iob,
-                  ec,
-                  runtime
-                )
-
-                fiberA registerListener { oc =>
-                  val s = state.getAndSet(Some(oc))
-                  oc match {
-                    case Outcome.Succeeded(Pure(a)) =>
-                      finalizer.set(fiberB.cancel)
-                      cb(Right(Left(a)))
-
-                    case Outcome.Succeeded(_) =>
-                      throw new AssertionError
-
-                    case Outcome.Canceled() =>
-                      s.fold(()) {
-                        //Other fiber already completed
-                        case Outcome.Succeeded(_) => //cb should have been invoked in other fiber
-                        case Outcome.Canceled() => cb(Left(AsyncPropagateCancelation))
-                        case Outcome.Errored(_) => //cb should have been invoked in other fiber
-                      }
-
-                    case Outcome.Errored(e) =>
-                      finalizer.set(fiberB.cancel)
-                      cb(Left(e))
-                  }
-                }
-
-                fiberB registerListener { oc =>
-                  val s = state.getAndSet(Some(oc))
-                  oc match {
-                    case Outcome.Succeeded(Pure(b)) =>
-                      finalizer.set(fiberA.cancel)
-                      cb(Right(Right(b)))
-
-                    case Outcome.Succeeded(_) =>
-                      throw new AssertionError
-
-                    case Outcome.Canceled() =>
-                      s.fold(()) {
-                        //Other fiber already completed
-                        case Outcome.Succeeded(_) => //cb should have been invoked in other fiber
-                        case Outcome.Canceled() => cb(Left(AsyncPropagateCancelation))
-                        case Outcome.Errored(_) => //cb should have been invoked in other fiber
-                      }
-
-                    case Outcome.Errored(e) =>
-                      finalizer.set(fiberA.cancel)
-                      cb(Left(e))
-                  }
-                }
-
-                execute(ec)(fiberA)
-                execute(ec)(fiberB)
-
-                Some(fiberA.cancel.both(fiberB.cancel).void)
-              }
-            }.handleErrorWith {
-              case AsyncPropagateCancelation => IO.canceled
-              case e => IO.raiseError(e)
-            }.guarantee(IO.defer(finalizer.get()))
-
-          runLoop(next, nextIteration)
-
-        case 23 =>
-          val cur = cur0.asInstanceOf[Both[Any, Any]]
-
-          val state: AtomicReference[Option[Any]] = new AtomicReference[Option[Any]](None)
-          val finalizer: AtomicReference[IO[Unit]] = new AtomicReference[IO[Unit]](IO.unit)
-
-          val next =
-            IO.async[(Any, Any)] { cb =>
-              IO {
-                val initMask2 = childMask
-                val ec = currentCtx
-                val fiberA = new IOFiber[Any](
-                  initMask2,
-                  localState,
-                  null,
-                  cur.ioa,
-                  ec,
-                  runtime
-                )
-                val fiberB = new IOFiber[Any](
-                  initMask2,
-                  localState,
-                  null,
-                  cur.iob,
-                  ec,
-                  runtime
-                )
-
-                fiberA registerListener { oc =>
-                  val s = state.getAndSet(Some(oc))
-                  oc match {
-                    case Outcome.Succeeded(Pure(a)) =>
-                      s.fold(()) {
-                        //Other fiber already completed
-                        case Outcome.Succeeded(Pure(b)) =>
-                          cb(Right(a -> b))
-                        case Outcome.Errored(e) => cb(Left(e.asInstanceOf[Throwable]))
-                        //Both fibers have completed so no need for cancellation
-                        case Outcome.Canceled() => cb(Left(AsyncPropagateCancelation))
-                      }
-
-                    case Outcome.Succeeded(_) =>
-                      throw new AssertionError
-
-                    case Outcome.Errored(e) =>
-                      finalizer.set(fiberB.cancel)
-                      cb(Left(e))
-
-                    case Outcome.Canceled() =>
-                      finalizer.set(fiberB.cancel)
-                      cb(Left(AsyncPropagateCancelation))
-                  }
-                }
-
-                fiberB registerListener { oc =>
-                  val s = state.getAndSet(Some(oc))
-                  oc match {
-                    case Outcome.Succeeded(Pure(b)) =>
-                      s.fold(()) {
-                        //Other fiber already completed
-                        case Outcome.Succeeded(Pure(a)) =>
-                          cb(Right(a -> b))
-                        case Outcome.Errored(e) => cb(Left(e.asInstanceOf[Throwable]))
-                        case Outcome.Canceled() => cb(Left(AsyncPropagateCancelation))
-                      }
-
-                    case Outcome.Succeeded(_) =>
-                      throw new AssertionError
-
-                    case Outcome.Errored(e) =>
-                      finalizer.set(fiberA.cancel)
-                      cb(Left(e))
-
-                    case Outcome.Canceled() =>
-                      finalizer.set(fiberA.cancel)
-                      cb(Left(AsyncPropagateCancelation))
-                  }
-                }
-
-                execute(ec)(fiberA)
-                execute(ec)(fiberB)
-
-                Some(fiberA.cancel.both(fiberB.cancel).void)
-              }
-            }.handleErrorWith {
-              case AsyncPropagateCancelation => IO.canceled
-              case e => IO.raiseError(e)
-            }.guarantee(IO.defer(finalizer.get()))
-
-          runLoop(next, nextIteration)
-
-        case 24 =>
+
+        case 21 =>
           val cur = cur0.asInstanceOf[Local[Any]]
 
           val (nextLocalState, value) = cur.f(localState)
           localState = nextLocalState
           runLoop(succeeded(value, 0), nextIteration)
-=======
->>>>>>> d01832df
       }
     }
   }
