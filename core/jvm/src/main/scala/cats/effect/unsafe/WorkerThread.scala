--- conflicted
+++ resolved
@@ -52,13 +52,9 @@
     private[this] val external: ScalQueue[AnyRef],
     // A worker-thread-local weak bag for tracking suspended fibers.
     private[this] var fiberBag: WeakBag[Runnable],
-<<<<<<< HEAD
-    private[this] var sleepersQueue: SleepersQueue,
+    private[this] var sleepers: TimerSkipList,
     private[this] val system: PollingSystem,
     __poller: AnyRef,
-=======
-    private[this] var sleepers: TimerSkipList,
->>>>>>> ab5d56c6
     // Reference to the `WorkStealingThreadPool` in which this thread operates.
     pool: WorkStealingThreadPool)
     extends Thread
@@ -376,17 +372,6 @@
       }
     }
 
-<<<<<<< HEAD
-    def parkUntilNextSleeper(): Unit = {
-      if (!isInterrupted()) {
-        val now = System.nanoTime()
-        val head = sleepersQueue.head()
-        val nanos = Math.max(head.triggerTime - now, 0)
-        system.poll(_poller, nanos, reportFailure)
-
-        if (parked.getAndSet(false)) {
-          pool.doneSleeping()
-=======
     // returns true if timed out, false if unparked
     @tailrec
     def parkUntilNextSleeper(): Boolean = {
@@ -397,13 +382,13 @@
         if (triggerTime == MIN_VALUE) {
           // no sleeper (it was removed)
           parkLoop()
-          false
+          true
         } else {
           val now = System.nanoTime()
           val nanos = triggerTime - now
 
           if (nanos > 0L) {
-            LockSupport.parkNanos(pool, nanos)
+            system.poll(_poller, nanos, reportFailure)
 
             if (isInterrupted()) {
               pool.shutdown()
@@ -433,7 +418,6 @@
             }
             true
           }
->>>>>>> ab5d56c6
         }
       }
     }
@@ -450,11 +434,7 @@
         sleepers = null
         parked = null
         fiberBag = null
-<<<<<<< HEAD
-        sleepersQueue = null
         _poller = null.asInstanceOf[system.Poller]
-=======
->>>>>>> ab5d56c6
 
         // Add this thread to the cached threads data structure, to be picked up
         // by another thread in the future.
@@ -520,14 +500,9 @@
             }
           }
 
-<<<<<<< HEAD
-      ((state & ExternalQueueTicksMask): @switch) match {
-        case 0 =>
           // give the polling system a chance to discover events
           system.poll(_poller, 0, reportFailure)
 
-=======
->>>>>>> ab5d56c6
           // Obtain a fiber or batch of fibers from the external queue.
           val element = external.poll(rnd)
           if (element.isInstanceOf[Array[Runnable]]) {
@@ -852,21 +827,16 @@
         // therefore, another worker thread would not even see it as a candidate
         // for unparking.
         val idx = index
-<<<<<<< HEAD
         val clone = new WorkerThread(
           idx,
           queue,
           parked,
           external,
           fiberBag,
-          sleepersQueue,
+          sleepers,
           system,
           _poller,
           pool)
-=======
-        val clone =
-          new WorkerThread(idx, queue, parked, external, fiberBag, sleepers, pool)
->>>>>>> ab5d56c6
         pool.replaceWorker(idx, clone)
         pool.blockedWorkerThreadCounter.incrementAndGet()
         clone.start()
@@ -882,11 +852,7 @@
     sleepers = pool.sleepers(newIdx)
     parked = pool.parkedSignals(newIdx)
     fiberBag = pool.fiberBags(newIdx)
-<<<<<<< HEAD
-    sleepersQueue = pool.sleepersQueues(newIdx)
     _poller = pool.pollers(newIdx).asInstanceOf[system.Poller]
-=======
->>>>>>> ab5d56c6
 
     // Reset the name of the thread to the regular prefix.
     val prefix = pool.threadPrefix
