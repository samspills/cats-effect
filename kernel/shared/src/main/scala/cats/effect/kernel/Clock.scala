/*
 * Copyright 2020 Typelevel
 *
 * Licensed under the Apache License, Version 2.0 (the "License");
 * you may not use this file except in compliance with the License.
 * You may obtain a copy of the License at
 *
 *     http://www.apache.org/licenses/LICENSE-2.0
 *
 * Unless required by applicable law or agreed to in writing, software
 * distributed under the License is distributed on an "AS IS" BASIS,
 * WITHOUT WARRANTIES OR CONDITIONS OF ANY KIND, either express or implied.
 * See the License for the specific language governing permissions and
 * limitations under the License.
 */

package cats.effect.kernel

import cats.Applicative
import cats.data._

import scala.concurrent.duration.FiniteDuration

import cats.kernel.{Monoid, Semigroup}
import cats.{Defer, Monad}

<<<<<<< HEAD
trait Clock[F[_]] extends ClockPlatform[F] with Applicative[F] {
=======
trait Clock[F[_]] {

  def applicative: Applicative[F]
>>>>>>> 5e5bf6de

  // (monotonic, monotonic).mapN(_ <= _)
  def monotonic: F[FiniteDuration]

  // lawless (unfortunately), but meant to represent current (when sequenced) system time
  def realTime: F[FiniteDuration]
}

object Clock {

  def apply[F[_]](implicit F: Clock[F]): F.type = F

  implicit def clockForOptionT[F[_]](
      implicit F0: Monad[F],
      C0: Clock[F]): Clock[OptionT[F, *]] =
    new OptionTClock[F] {
      def applicative = OptionT.catsDataMonadForOptionT(F)
      implicit override def F: Monad[F] = F0
      implicit override def C: Clock[F] = C0
    }

  implicit def clockForEitherT[F[_], E](
      implicit F0: Monad[F],
      C0: Clock[F]): Clock[EitherT[F, E, *]] =
    new EitherTClock[F, E] {
      def applicative = EitherT.catsDataMonadErrorForEitherT(F)
      implicit override def F: Monad[F] = F0
      implicit override def C: Clock[F] = C0
    }

  implicit def clockForStateT[F[_], S](
      implicit F0: Monad[F],
      C0: Clock[F]): Clock[StateT[F, S, *]] =
    new StateTClock[F, S] {
      def applicative = IndexedStateT.catsDataMonadForIndexedStateT(F)
      implicit override def F: Monad[F] = F0
      implicit override def C: Clock[F] = C0
    }

  implicit def clockForWriterT[F[_], L](
      implicit F0: Monad[F],
      C0: Clock[F],
      L0: Monoid[L]): Clock[WriterT[F, L, *]] =
    new WriterTClock[F, L] {
      def applicative = WriterT.catsDataMonadForWriterT(F, L)
      implicit override def F: Monad[F] = F0
      implicit override def C: Clock[F] = C0

      implicit override def L: Monoid[L] = L0

    }

  implicit def clockForIorT[F[_], L](
      implicit F0: Monad[F],
      C0: Clock[F],
      L0: Semigroup[L]): Clock[IorT[F, L, *]] =
    new IorTClock[F, L] {
      def applicative = IorT.catsDataMonadErrorForIorT(F, L)
      implicit override def F: Monad[F] = F0
      implicit override def C: Clock[F] = C0

      implicit override def L: Semigroup[L] = L0
    }

  implicit def clockForKleisli[F[_], R](
      implicit F0: Monad[F],
      C0: Clock[F]): Clock[Kleisli[F, R, *]] =
    new KleisliClock[F, R] {
      def applicative = Kleisli.catsDataMonadForKleisli(F)
      implicit override def F: Monad[F] = F0
      implicit override def C: Clock[F] = C0
    }

  implicit def clockForContT[F[_], R](
      implicit F0: Monad[F],
      C0: Clock[F],
      D0: Defer[F]): Clock[ContT[F, R, *]] =
    new ContTClock[F, R] {
      def applicative = ContT.catsDataContTMonad(D)
      implicit override def F: Monad[F] = F0
      implicit override def C: Clock[F] = C0
      implicit override def D: Defer[F] = D0
    }

  implicit def clockForReaderWriterStateT[F[_], R, L, S](
      implicit F0: Monad[F],
      C0: Clock[F],
      L0: Monoid[L]): Clock[ReaderWriterStateT[F, R, L, S, *]] =
    new ReaderWriterStateTClock[F, R, L, S] {
      def applicative = IndexedReaderWriterStateT.catsDataMonadForRWST(F, L)
      implicit override def F: Monad[F] = F0
      implicit override def C: Clock[F] = C0

      implicit override def L: Monoid[L] = L0
    }

  private[kernel] trait OptionTClock[F[_]] extends Clock[OptionT[F, *]] {
    implicit protected def F: Monad[F]
    implicit protected def C: Clock[F]

    override def monotonic: OptionT[F, FiniteDuration] =
      OptionT.liftF(C.monotonic)

    override def realTime: OptionT[F, FiniteDuration] = OptionT.liftF(C.realTime)
  }

  private[kernel] trait EitherTClock[F[_], E] extends Clock[EitherT[F, E, *]] {
    implicit protected def F: Monad[F]
    implicit protected def C: Clock[F]

    override def monotonic: EitherT[F, E, FiniteDuration] =
      EitherT.liftF(C.monotonic)

    override def realTime: EitherT[F, E, FiniteDuration] = EitherT.liftF(C.realTime)
  }

  private[kernel] trait StateTClock[F[_], S] extends Clock[StateT[F, S, *]] {
    implicit protected def F: Monad[F]
    implicit protected def C: Clock[F]

    override def monotonic: IndexedStateT[F, S, S, FiniteDuration] =
      StateT.liftF(C.monotonic)

    override def realTime: IndexedStateT[F, S, S, FiniteDuration] =
      StateT.liftF(C.realTime)
  }

  private[kernel] trait WriterTClock[F[_], L] extends Clock[WriterT[F, L, *]] {
    implicit protected def F: Monad[F]
    implicit protected def C: Clock[F]
    implicit protected def L: Monoid[L]

    override def monotonic: WriterT[F, L, FiniteDuration] =
      WriterT.liftF(C.monotonic)

    override def realTime: WriterT[F, L, FiniteDuration] = WriterT.liftF(C.realTime)
  }

  private[kernel] trait IorTClock[F[_], L] extends Clock[IorT[F, L, *]] {
    implicit protected def F: Monad[F]
    implicit protected def C: Clock[F]
    implicit protected def L: Semigroup[L]

    override def monotonic: IorT[F, L, FiniteDuration] = IorT.liftF(C.monotonic)

    override def realTime: IorT[F, L, FiniteDuration] = IorT.liftF(C.realTime)

  }

  private[kernel] trait KleisliClock[F[_], R] extends Clock[Kleisli[F, R, *]] {
    implicit protected def F: Monad[F]
    implicit protected def C: Clock[F]

    override def monotonic: Kleisli[F, R, FiniteDuration] =
      Kleisli.liftF(C.monotonic)

    override def realTime: Kleisli[F, R, FiniteDuration] = Kleisli.liftF(C.realTime)

  }

  private[kernel] trait ContTClock[F[_], R] extends Clock[ContT[F, R, *]] {
    implicit protected def F: Monad[F]
    implicit protected def C: Clock[F]
    implicit protected def D: Defer[F]

    override def monotonic: ContT[F, R, FiniteDuration] =
      ContT.liftF(C.monotonic)

    override def realTime: ContT[F, R, FiniteDuration] = ContT.liftF(C.realTime)

  }

  private[kernel] trait ReaderWriterStateTClock[F[_], R, L, S]
      extends Clock[ReaderWriterStateT[F, R, L, S, *]] {
    implicit protected def F: Monad[F]
    implicit protected def C: Clock[F]
    implicit protected def L: Monoid[L]

    override def monotonic: ReaderWriterStateT[F, R, L, S, FiniteDuration] =
      IndexedReaderWriterStateT.liftF(C.monotonic)

    override def realTime: ReaderWriterStateT[F, R, L, S, FiniteDuration] =
      IndexedReaderWriterStateT.liftF(C.realTime)

  }
}<|MERGE_RESOLUTION|>--- conflicted
+++ resolved
@@ -24,13 +24,9 @@
 import cats.kernel.{Monoid, Semigroup}
 import cats.{Defer, Monad}
 
-<<<<<<< HEAD
-trait Clock[F[_]] extends ClockPlatform[F] with Applicative[F] {
-=======
-trait Clock[F[_]] {
+trait Clock[F[_]] extends ClockPlatform[F] {
 
   def applicative: Applicative[F]
->>>>>>> 5e5bf6de
 
   // (monotonic, monotonic).mapN(_ <= _)
   def monotonic: F[FiniteDuration]
