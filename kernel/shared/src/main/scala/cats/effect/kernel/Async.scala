--- conflicted
+++ resolved
@@ -67,7 +67,6 @@
    * `k` takes a callback of type `Either[Throwable, A] => Unit` to signal the result of the
    * asynchronous computation.
    *
-<<<<<<< HEAD
    * `k` returns an `Either[Option[F[Unit]], A]` where:
    *   - right side `A` signals immediately available result;
    *   - left side `Option[F[Unit]]` is an optional finalizer to be run in the event that the
@@ -76,13 +75,6 @@
    * In case where `k` returns left side the execution of `async(k)` is semantically blocked
    * until the callback is invoked. In case of a right side callback invocation is silently
    * dropped.
-=======
-   * `k` returns an `Option[F[Unit]]` which is an optional finalizer to be run in the event that
-   * the fiber running `async(k)` is canceled. If passed `k` is `None`, then created effect will
-   * be uncancelable.
-   *
-   * Also, note that `async` is uncancelable during its registration.
->>>>>>> 4416061b
    */
   def asyncPoll[A](k: (Either[Throwable, A] => Unit) => F[Either[Option[F[Unit]], A]]): F[A] = {
     val body = new Cont[F, A, A] {
@@ -108,7 +100,10 @@
    * callback is invoked.
    *
    * `k` returns an `Option[F[Unit]]` which is an optional finalizer to be run in the event that
-   * the fiber running {{{async(k)}}} is canceled.
+   * the fiber running `async(k)` is canceled. If passed `k` is `None`, then created effect will
+   * be uncancelable.
+   *
+   * Also, note that `async` is uncancelable during its registration.
    */
   def async[A](k: (Either[Throwable, A] => Unit) => F[Option[F[Unit]]]): F[A] =
     asyncPoll[A](cb => map(k(cb))(Left(_)))
