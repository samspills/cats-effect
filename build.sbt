--- conflicted
+++ resolved
@@ -41,7 +41,7 @@
   }
 }
 
-ThisBuild / tlBaseVersion := "3.5"
+ThisBuild / tlBaseVersion := "3.6"
 ThisBuild / tlUntaggedAreSnapshots := false
 
 ThisBuild / organization := "org.typelevel"
@@ -811,7 +811,6 @@
       } else Seq()
     }
   )
-<<<<<<< HEAD
   .nativeSettings(
     mimaBinaryIssueFilters ++= Seq(
       ProblemFilters.exclude[MissingClassProblem](
@@ -820,9 +819,7 @@
       ProblemFilters.exclude[MissingClassProblem]("cats.effect.unsafe.QueueExecutorScheduler$")
     )
   )
-=======
   .disablePlugins(JCStressPlugin)
->>>>>>> ab5d56c6
 
 /**
  * Test support for the core project, providing various helpful instances like ScalaCheck
